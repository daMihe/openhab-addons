--- conflicted
+++ resolved
@@ -1,89 +1,82 @@
-<?xml version="1.0" encoding="UTF-8"?>
-<!--
-
-    openHAB, the open Home Automation Bus.
-    Copyright (C) 2010, openHAB.org <admin@openhab.org>
-
-    See the contributors.txt file in the distribution for a
-    full listing of individual contributors.
-
-    This program is free software; you can redistribute it and/or modify
-    it under the terms of the GNU General Public License as
-    published by the Free Software Foundation; either version 3 of the
-    License, or (at your option) any later version.
-
-    This program is distributed in the hope that it will be useful,
-    but WITHOUT ANY WARRANTY; without even the implied warranty of
-    MERCHANTABILITY or FITNESS FOR A PARTICULAR PURPOSE. See the
-    GNU General Public License for more details.
-
-    You should have received a copy of the GNU General Public License
-    along with this program; if not, see <http://www.gnu.org/licenses>.
-
-    Additional permission under GNU GPL version 3 section 7
-
-    If you modify this Program, or any covered work, by linking or
-    combining it with Eclipse (or a modified version of that library),
-    containing parts covered by the terms of the Eclipse Public License
-    (EPL), the licensors of this Program grant you additional permission
-    to convey the resulting work.
-
--->
-
-<?eclipse version="3.4"?>
-<plugin>
-   <extension
-         id="product"
-         point="org.eclipse.core.runtime.products">
-      <product
-            application="org.openhab.designer.ui.application"
-            name="openHAB Designer">
-         <property
-               name="windowImages"
-<<<<<<< HEAD
-               value="icons/openhab_logo_16.png,icons/openhab_logo_32.png,icons/openhab_logo_128.png,icons/openhab_logo_128.png,icons/openhab_logo_128.png">
-=======
-               value="icons/openhab_logo_16.png,icons/openhab_logo_32.png,icons/openhab_logo_128.png">
->>>>>>> 32222173
-         </property>
-         <property
-               name="appName"
-               value="openHAB Designer">
-         </property>
-         <property
-               name="preferenceCustomization"
-               value="plugin_customization.ini">
-         </property>
-         <property
-               name="aboutImage"
-               value="icons/openhab400.png">
-         </property>
-         <property
-               name="aboutText"
-               value="Icons are under the Creative Commons License and come from the following web sites: &#x0A;http://p.yusukekamiyamane.com, http://www.icons-land.com">
-         </property>
-<<<<<<< HEAD
-=======
-         <property
-               name="startupForegroundColor"
-               value="7F7F7F">
-         </property>
-         <property
-               name="startupMessageRect"
-               value="7,231,566,15">
-         </property>
-         <property
-               name="startupProgressRect"
-               value="3,249,574,12">
-         </property>
->>>>>>> 32222173
-      </product>
-   </extension>
-   <extension
-         point="org.eclipse.core.runtime.preferences">
-      <initializer
-            class="org.openhab.designer.core.internal.preferences.PreferenceInitializer">
-      </initializer>
-   </extension>
-
-</plugin>
+<?xml version="1.0" encoding="UTF-8"?>
+<!--
+
+    openHAB, the open Home Automation Bus.
+    Copyright (C) 2010, openHAB.org <admin@openhab.org>
+
+    See the contributors.txt file in the distribution for a
+    full listing of individual contributors.
+
+    This program is free software; you can redistribute it and/or modify
+    it under the terms of the GNU General Public License as
+    published by the Free Software Foundation; either version 3 of the
+    License, or (at your option) any later version.
+
+    This program is distributed in the hope that it will be useful,
+    but WITHOUT ANY WARRANTY; without even the implied warranty of
+    MERCHANTABILITY or FITNESS FOR A PARTICULAR PURPOSE. See the
+    GNU General Public License for more details.
+
+    You should have received a copy of the GNU General Public License
+    along with this program; if not, see <http://www.gnu.org/licenses>.
+
+    Additional permission under GNU GPL version 3 section 7
+
+    If you modify this Program, or any covered work, by linking or
+    combining it with Eclipse (or a modified version of that library),
+    containing parts covered by the terms of the Eclipse Public License
+    (EPL), the licensors of this Program grant you additional permission
+    to convey the resulting work.
+
+-->
+
+<?eclipse version="3.4"?>
+<plugin>
+   <extension
+         id="product"
+         point="org.eclipse.core.runtime.products">
+      <product
+            application="org.openhab.designer.ui.application"
+            name="openHAB Designer">
+         <property
+               name="windowImages"
+               value="icons/openhab_logo_16.png,icons/openhab_logo_32.png,icons/openhab_logo_128.png">
+         </property>
+         <property
+               name="appName"
+               value="openHAB Designer">
+         </property>
+         <property
+               name="preferenceCustomization"
+               value="plugin_customization.ini">
+         </property>
+         <property
+               name="aboutImage"
+               value="icons/openhab400.png">
+         </property>
+         <property
+               name="aboutText"
+               value="Icons are under the Creative Commons License and come from the following web sites: &#x0A;http://p.yusukekamiyamane.com, http://www.icons-land.com">
+         </property>
+         <property
+               name="startupForegroundColor"
+               value="7F7F7F">
+         </property>
+         <property
+               name="startupMessageRect"
+               value="7,231,566,15">
+         </property>
+         <property
+               name="startupProgressRect"
+               value="3,249,574,12">
+         </property>
+      </product>
+   </extension>
+   <extension
+         point="org.eclipse.core.runtime.preferences">
+      <initializer
+            class="org.openhab.designer.core.internal.preferences.PreferenceInitializer">
+      </initializer>
+   </extension>
+
+</plugin>